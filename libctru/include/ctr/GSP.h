#ifndef GSP_H
#define GSP_H

#define GSP_REBASE_REG(r) ((r)-0x1EB00000)

typedef struct
{
	u32 active_framebuf;//"0=first, 1=second"
	u32 *framebuf0_vaddr;//"Framebuffer virtual address, for the main screen this is the 3D left framebuffer"
	u32 *framebuf1_vaddr;//"For the main screen: 3D right framebuffer address"
	u32 framebuf_widthbytesize;//"Value for 0x1EF00X90, controls framebuffer width"
	u32 format;//"Framebuffer format, this u16 is written to the low u16 for LCD register 0x1EF00X70."
	u32 framebuf_dispselect;//"Value for 0x1EF00X78, controls which framebuffer is displayed"
	u32 unk;//"?"
} GSP_FramebufferInfo;

typedef struct//See this for GSP_CaptureInfoEntry and GSP_CaptureInfo: http://3dbrew.org/wiki/GSPGPU:ImportDisplayCaptureInfo
{
	u32 *framebuf0_vaddr;
	u32 *framebuf1_vaddr;
	u32 format;
	u32 framebuf_widthbytesize;
} GSP_CaptureInfoEntry;

typedef struct
{
	GSP_CaptureInfoEntry screencapture[2];
} GSP_CaptureInfo;

Result gspInit();
void gspExit();

Result GSPGPU_AcquireRight(Handle *handle, u8 flags);
Result GSPGPU_ReleaseRight(Handle *handle);
Result GSPGPU_ImportDisplayCaptureInfo(Handle* handle, GSP_CaptureInfo *captureinfo);
Result GSPGPU_SaveVramSysArea(Handle* handle);
Result GSPGPU_RestoreVramSysArea(Handle* handle);
Result GSPGPU_SetLcdForceBlack(Handle *handle, u8 flags);
Result GSPGPU_SetBufferSwap(Handle* handle, u32 screenid, GSP_FramebufferInfo *framebufinfo);
Result GSPGPU_FlushDataCache(Handle *handle, u8* adr, u32 size);
<<<<<<< HEAD
Result GSPGPU_InvalidateDataCache(Handle* handle, u8* adr, u32 size);
=======
Result GSPGPU_InvalidateDataCache(Handle* handle, u8 *adr, u32 size);
>>>>>>> 3e69e498
Result GSPGPU_WriteHWRegs(Handle *handle, u32 regAddr, u32* data, u8 size);
Result GSPGPU_WriteHWRegsWithMask(Handle* handle, u32 regAddr, u32* data, u8 datasize, u32* maskdata, u8 masksize);
Result GSPGPU_ReadHWRegs(Handle *handle, u32 regAddr, u32* data, u8 size);
Result GSPGPU_RegisterInterruptRelayQueue(Handle *handle, Handle eventHandle, u32 flags, Handle* outMemHandle, u8* threadID);
Result GSPGPU_UnregisterInterruptRelayQueue(Handle* handle);
Result GSPGPU_TriggerCmdReqQueue(Handle *handle);

Result GSPGPU_submitGxCommand(u32* sharedGspCmdBuf, u32 gxCommand[0x8], Handle* handle);

#endif<|MERGE_RESOLUTION|>--- conflicted
+++ resolved
@@ -38,11 +38,7 @@
 Result GSPGPU_SetLcdForceBlack(Handle *handle, u8 flags);
 Result GSPGPU_SetBufferSwap(Handle* handle, u32 screenid, GSP_FramebufferInfo *framebufinfo);
 Result GSPGPU_FlushDataCache(Handle *handle, u8* adr, u32 size);
-<<<<<<< HEAD
 Result GSPGPU_InvalidateDataCache(Handle* handle, u8* adr, u32 size);
-=======
-Result GSPGPU_InvalidateDataCache(Handle* handle, u8 *adr, u32 size);
->>>>>>> 3e69e498
 Result GSPGPU_WriteHWRegs(Handle *handle, u32 regAddr, u32* data, u8 size);
 Result GSPGPU_WriteHWRegsWithMask(Handle* handle, u32 regAddr, u32* data, u8 datasize, u32* maskdata, u8 masksize);
 Result GSPGPU_ReadHWRegs(Handle *handle, u32 regAddr, u32* data, u8 size);
