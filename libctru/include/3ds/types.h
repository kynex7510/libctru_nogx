--- conflicted
+++ resolved
@@ -2,14 +2,9 @@
   types.h _ Various system types.
 */
 
-<<<<<<< HEAD
-#ifndef TYPES_H
-#define TYPES_H
+#pragma once
 
 #include <stdlib.h>
-=======
-#pragma once
->>>>>>> 43661f82
 #include <stdint.h>
 #include <stdbool.h>
 #include <stddef.h>
