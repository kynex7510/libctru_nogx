--- conflicted
+++ resolved
@@ -91,7 +91,6 @@
 void aptHook(aptHookCookie* cookie, aptHookFn callback, void* param);
 void aptUnhook(aptHookCookie* cookie);
 
-<<<<<<< HEAD
 Result APT_GetLockHandle(u16 flags, Handle* lockHandle);
 Result APT_Initialize(NS_APPID appId, Handle* eventHandle1, Handle* eventHandle2);
 Result APT_Finalize(NS_APPID appId);
@@ -100,6 +99,7 @@
 Result APT_GetAppletManInfo(u8 inval, u8 *outval8, u32 *outval32, NS_APPID *menu_appid, NS_APPID *active_appid);
 Result APT_GetAppletInfo(NS_APPID appID, u64* pProgramID, u8* pMediaType, u8* pRegistered, u8* pLoadState, u32* pAttributes);
 Result APT_GetAppletProgramInfo(u32 id, u32 flags, u16 *titleversion);
+Result APT_GetProgramID(u64* pProgramID);
 Result APT_PrepareToJumpToHomeMenu(void);
 Result APT_JumpToHomeMenu(u32 a, u32 b, u32 c);
 Result APT_PrepareToJumpToApplication(u32 a);
@@ -125,42 +125,6 @@
 Result APT_DoAppJump(u32 NSbuf0Size, u32 NSbuf1Size, u8 *NSbuf0Ptr, u8 *NSbuf1Ptr);
 Result APT_PrepareToStartLibraryApplet(NS_APPID appID);
 Result APT_StartLibraryApplet(NS_APPID appID, Handle inhandle, u32 *parambuf, u32 parambufsize);
-=======
-Result APT_GetLockHandle(Handle* handle, u16 flags, Handle* lockHandle);
-Result APT_Initialize(Handle* handle, NS_APPID appId, Handle* eventHandle1, Handle* eventHandle2);
-Result APT_Finalize(Handle* handle, NS_APPID appId);
-Result APT_HardwareResetAsync(Handle* handle);
-Result APT_Enable(Handle* handle, u32 a);
-Result APT_GetAppletManInfo(Handle* handle, u8 inval, u8 *outval8, u32 *outval32, NS_APPID *menu_appid, NS_APPID *active_appid);
-Result APT_GetAppletInfo(Handle* handle, NS_APPID appID, u64* pProgramID, u8* pMediaType, u8* pRegistered, u8* pLoadState, u32* pAttributes);
-Result APT_GetAppletProgramInfo(Handle* handle, u32 id, u32 flags, u16 *titleversion);
-Result APT_GetProgramID(Handle* handle, u64* pProgramID);
-Result APT_PrepareToJumpToHomeMenu(Handle* handle);
-Result APT_JumpToHomeMenu(Handle* handle, u32 a, u32 b, u32 c);
-Result APT_PrepareToJumpToApplication(Handle* handle, u32 a);
-Result APT_JumpToApplication(Handle* handle, u32 a, u32 b, u32 c);
-Result APT_IsRegistered(Handle* handle, NS_APPID appID, u8* out);
-Result APT_InquireNotification(Handle* handle, u32 appID, u8* signalType);
-Result APT_NotifyToWait(Handle* handle, NS_APPID appID);
-Result APT_AppletUtility(Handle* handle, u32* out, u32 a, u32 size1, u8* buf1, u32 size2, u8* buf2);
-Result APT_GlanceParameter(Handle* handle, NS_APPID appID, u32 bufferSize, u32* buffer, u32* actualSize, u8* signalType);
-Result APT_ReceiveParameter(Handle* handle, NS_APPID appID, u32 bufferSize, u32* buffer, u32* actualSize, u8* signalType);
-Result APT_SendParameter(Handle* handle, NS_APPID src_appID, NS_APPID dst_appID, u32 bufferSize, u32* buffer, Handle paramhandle, u8 signalType);
-Result APT_SendCaptureBufferInfo(Handle* handle, u32 bufferSize, u32* buffer);
-Result APT_ReplySleepQuery(Handle* handle, NS_APPID appID, u32 a);
-Result APT_ReplySleepNotificationComplete(Handle* handle, NS_APPID appID);
-Result APT_PrepareToCloseApplication(Handle* handle, u8 a);
-Result APT_CloseApplication(Handle* handle, u32 a, u32 b, u32 c);
-Result APT_SetAppCpuTimeLimit(Handle* handle, u32 percent);
-Result APT_GetAppCpuTimeLimit(Handle* handle, u32 *percent);
-Result APT_CheckNew3DS_Application(Handle* handle, u8 *out);// Note: this function is unreliable, see: http://3dbrew.org/wiki/APT:PrepareToStartApplication
-Result APT_CheckNew3DS_System(Handle* handle, u8 *out);
-Result APT_CheckNew3DS(Handle* handle, u8 *out);
-Result APT_PrepareToDoAppJump(Handle* handle, u8 flags, u64 programID, u8 mediatype);
-Result APT_DoAppJump(Handle* handle, u32 NSbuf0Size, u32 NSbuf1Size, u8 *NSbuf0Ptr, u8 *NSbuf1Ptr);
-Result APT_PrepareToStartLibraryApplet(Handle* handle, NS_APPID appID);
-Result APT_StartLibraryApplet(Handle* handle, NS_APPID appID, Handle inhandle, u32 *parambuf, u32 parambufsize);
->>>>>>> c765e3b5
 Result APT_LaunchLibraryApplet(NS_APPID appID, Handle inhandle, u32 *parambuf, u32 parambufsize);//This should be used for launching library applets, this uses the above APT_StartLibraryApplet/APT_PrepareToStartLibraryApplet funcs + apt*Session(). parambuf is used for APT params input, when the applet closes the output param block is copied here. This is not usable from the homebrew launcher. This is broken: when the applet does get launched at all, the applet process doesn't actually get terminated when the applet gets closed.
 Result APT_PrepareToStartSystemApplet(NS_APPID appID);
 Result APT_StartSystemApplet(NS_APPID appID, u32 bufSize, Handle applHandle, u8 *buf);
