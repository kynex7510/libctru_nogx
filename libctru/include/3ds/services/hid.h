--- conflicted
+++ resolved
@@ -73,13 +73,8 @@
 extern Handle hidMemHandle;
 extern vu32* hidSharedMem;
 
-<<<<<<< HEAD
-Result hidInit(u32* sharedMem);
+Result hidInit(void);
 void hidExit(void);
-=======
-Result hidInit();
-void hidExit();
->>>>>>> 41c35375
 
 void hidScanInput(void);
 u32 hidKeysHeld(void);
